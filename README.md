--- conflicted
+++ resolved
@@ -12,8 +12,3 @@
 
 Currently the bulk of the implementation is in C++, with "entry-points" exposed to Python via the \_\_init\_\_.pyx 
 Cython "glue". The UCI protocol is written in Python (sturddle.py).
-<<<<<<< HEAD
-
-As of now, there is no endgame tables support, and time management is minimal and sketchy.
-=======
->>>>>>> 4931c856
