--- conflicted
+++ resolved
@@ -1,14 +1,5 @@
-<<<<<<< HEAD
-# sturddle-chess-engine
-Sturddle is a chess engine written from scratch, with ideas taken from Wikipedia, https://www.chessprogramming.org/, talkchess.com, other internet sources, and The Computer Chess Compendium by David Levy et al. The goal of the project is auto-didactical: to learn chess programming.
-
-The engine started as a prototype written in Python, with functionality gradually moved over to C++, the result being a hybrid architecture (hence the name Sturddle, from the hybrid sturddlefish). 
-
-The bulk of the code is C++, with "entry-points" exposed to Python via the \_\_init\_\_.pyx Cython "glue". The UCI protocol is implemented in Python (sturddle.py).
-=======
 Sturddle is a chess engine written from scratch, with ideas taken from Wikipedia, https://www.chessprogramming.org/, talkchess.com, other internet sources, and The Computer Chess Compendium by David Levy et al. The goal of the project is mainly autodidactic.
 
 The engine started as a prototype written in Python, with functionality gradually moved over to C++, the result being a hybrid architecture (hence the name Sturddle, from the hybrid sturddlefish).
 
-The bulk of the code is C++, with "entry-points" exposed to Python via the __init__.pyx Cython "glue". The UCI protocol is implemented in Python (sturddle.py).
->>>>>>> 020d7bb8
+The bulk of the code is C++, with "entry-points" exposed to Python via the __init__.pyx Cython "glue". The UCI protocol is implemented in Python (sturddle.py).