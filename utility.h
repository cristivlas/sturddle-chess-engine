/*
 * Sturddle Chess Engine (C) 2022 Cristi Vlasceanu
 * --------------------------------------------------------------------------
 * This program is free software: you can redistribute it and/or modify
 * it under the terms of the GNU General Public License as published by
 * the Free Software Foundation, either version 3 of the License, or
 * (at your option) any later version.
 *
 * This program is distributed in the hope that it will be useful,
 * but WITHOUT ANY WARRANTY; without even the implied warranty of
 * MERCHANTABILITY or FITNESS FOR A PARTICULAR PURPOSE.  See the
 * GNU General Public License for more details.
 *
 * You should have received a copy of the GNU General Public License
 * along with this program.  If not, see <http://www.gnu.org/licenses/>.
 * --------------------------------------------------------------------------
 * Third-party files included in this project are subject to copyright
 * and licensed as stated in their respective header notes.
 *--------------------------------------------------------------------------
 */
#pragma once

#include <stdexcept>
#include "Python.h"


enum class CancelReason
{
    PY_ERROR =  1,
    PY_SIGNAL = 2,
};

extern void cancel_search(CancelReason);

namespace
{
    /*
     * Utility for calling into Cython.
     * Not strictly needed if the cython functions are marked 'with gil'.
     */
    struct cython_wrapper
    {
        class GIL_State
        {
            PyGILState_STATE state;

        public:
            INLINE GIL_State() : state(PyGILState_Ensure())
            {
            }

            INLINE ~GIL_State()
            {
                if (PyErr_CheckSignals() != 0)
                {
                    cancel_search(CancelReason::PY_SIGNAL);
                }
                if (PyErr_Occurred())
                {
                    cancel_search(CancelReason::PY_ERROR);
                }
                PyGILState_Release(state);
            }
        };

        template <typename R, typename... Params, typename... Args>
        static INLINE R call(R (*fn)(Params...), Args&&... args)
        {
            GIL_State gil_state;
            ASSERT(fn);
            return fn(std::forward<Args>(args)...);
        }
    };


    /*
     * For sorting small vectors of small objects.
     * Sorting Move objects takes advantage of the XOR swap hack on 64 bit.
     */
    template<typename Iterator, typename Compare>
    INLINE void insertion_sort(Iterator first, Iterator last, Compare comp)
    {
        using std::swap;

        for (auto i = first; i != last; ++i)
        {
            for (auto j = i; j != first; --j)
            {
                if (comp(*j, *(j-1)))
                    swap(*j, *(j-1));
                else
                    break;
            }
        }
    }

    template<typename  I> INLINE void shift_left_2(I first, I last)
    {
    #if 0
        /* need C++20 */
        return std::shift_left(first, last, 2);
    #else
        using V = typename std::iterator_traits<I>::value_type;

        auto i = std::rotate(first, first + 2, last);
        *i++ = V(); *i = V();
    #endif
    }
<<<<<<< HEAD

#if USE_THREAD_POOL
    using ThreadGroup = thread_pool<int>;
#else
    /*
     * Utility for starting threads.
     *
     * Interface is compatible with thread_pool, but with a much simpler
     * implementation since the Lazy SMP search starts a fixed number of
     * tasks. A real thread pool may be overkill.
     */
    class ThreadGroup
    {
        const size_t _thread_count;
        std::vector<std::thread> _threads;

    public:
        explicit ThreadGroup(size_t count) : _thread_count(count)
        {
        }

        size_t get_thread_count() const
        {
            return _thread_count;
        }

        template<typename F> void push_task(F f)
        {
            if (_threads.size() >= _thread_count)
                throw std::logic_error("number of tasks exceeds max thread count");

            _threads.emplace_back(std::thread(f));
        }

        void wait_for_tasks()
        {
            for (auto& thread : _threads)
                thread.join();

            _threads.clear();
        }
    };
#endif /* !USE_THREAD_POOL */

=======
>>>>>>> 9b9d27b7
} /* namespace */<|MERGE_RESOLUTION|>--- conflicted
+++ resolved
@@ -106,51 +106,4 @@
         *i++ = V(); *i = V();
     #endif
     }
-<<<<<<< HEAD
-
-#if USE_THREAD_POOL
-    using ThreadGroup = thread_pool<int>;
-#else
-    /*
-     * Utility for starting threads.
-     *
-     * Interface is compatible with thread_pool, but with a much simpler
-     * implementation since the Lazy SMP search starts a fixed number of
-     * tasks. A real thread pool may be overkill.
-     */
-    class ThreadGroup
-    {
-        const size_t _thread_count;
-        std::vector<std::thread> _threads;
-
-    public:
-        explicit ThreadGroup(size_t count) : _thread_count(count)
-        {
-        }
-
-        size_t get_thread_count() const
-        {
-            return _thread_count;
-        }
-
-        template<typename F> void push_task(F f)
-        {
-            if (_threads.size() >= _thread_count)
-                throw std::logic_error("number of tasks exceeds max thread count");
-
-            _threads.emplace_back(std::thread(f));
-        }
-
-        void wait_for_tasks()
-        {
-            for (auto& thread : _threads)
-                thread.join();
-
-            _threads.clear();
-        }
-    };
-#endif /* !USE_THREAD_POOL */
-
-=======
->>>>>>> 9b9d27b7
 } /* namespace */