/*
 * Sturddle Chess Engine (C) 2022 Cristi Vlasceanu
 * --------------------------------------------------------------------------
 * This program is free software: you can redistribute it and/or modify
 * it under the terms of the GNU General Public License as published by
 * the Free Software Foundation, either version 3 of the License, or
 * (at your option) any later version.
 *
 * This program is distributed in the hope that it will be useful,
 * but WITHOUT ANY WARRANTY; without even the implied warranty of
 * MERCHANTABILITY or FITNESS FOR A PARTICULAR PURPOSE.  See the
 * GNU General Public License for more details.
 *
 * You should have received a copy of the GNU General Public License
 * along with this program.  If not, see <http://www.gnu.org/licenses/>.
 * --------------------------------------------------------------------------
 * Third-party files included in this project are subject to copyright
 * and licensed as stated in their respective header notes.
 *--------------------------------------------------------------------------
 */
#pragma once

#include <algorithm>
#include <limits>
#include <memory>
#include <thread>
#include "chess.h"
#include "shared_hash_table.h"

constexpr int ONE_PLY = 16; /* fractional extensions */
constexpr int PLY_MAX = 100;

constexpr int PLY_HISTORY_MAX = 20;

constexpr score_t SCORE_MIN = -100000;
constexpr score_t SCORE_MAX =  100000;

constexpr score_t CHECKMATE = SCORE_MAX - 1;

#if MTDF_CSTAR_BISECT
    constexpr score_t MATE_HIGH = SCORE_MAX / 2;
#else
    constexpr score_t MATE_HIGH = SCORE_MAX - PLY_MAX;
<<<<<<< HEAD
#endif
=======
#endif /* MTDF_CSTAR_BISECT */
>>>>>>> ca13b8ff

constexpr score_t MATE_LOW  = -MATE_HIGH;

/* Aspiration window */
constexpr score_t HALF_WINDOW = chess::WEIGHT[chess::PieceType::PAWN] / 10;


constexpr score_t checkmated(int ply)
{
    return -CHECKMATE + ply;
}


constexpr score_t checkmating(int ply)
{
    return CHECKMATE + ply;
}


constexpr score_t checkmated(int ply)
{
    return -CHECKMATE + ply;
}


constexpr score_t checkmating(int ply)
{
    return CHECKMATE + ply;
}


namespace search
{
    struct Context;
    class TranspositionTable;

<<<<<<< HEAD

=======
>>>>>>> ca13b8ff
    /*
     * Search algorithms
     */
    score_t negamax(Context&, TranspositionTable&);
    score_t mtdf(Context&, score_t, TranspositionTable&);
    score_t iterative(Context&, TranspositionTable&, int);


    using BaseMove = chess::BaseMove;
    using PV = std::vector<BaseMove>;
    using Color = chess::Color;
    using Move = chess::Move;
    using MovesList = chess::MovesList;
    using State = chess::State;

    /*
     * Butterfly table for history counts and counter-move heuristics.
     * https://www.chessprogramming.org/index.php?title=Butterfly_Boards
     */
    template<typename T> struct MoveTable
    {
        MoveTable()
        {
            clear();
        }

        INLINE void clear()
        {
            std::fill_n(&_table[0][0], 64 * 64, T());
        }

        INLINE T& operator[](const Move& move)
        {
            ASSERT(move);
            return _table[move.from_square()][move.to_square()];
        }

        INLINE const T& lookup(const Move& move) const
        {
            ASSERT(move);
            return _table[move.from_square()][move.to_square()];
        }

        T _table[64][64] = {};
    };


    template<typename T> struct PieceMoveTable
    {
        PieceMoveTable()
        {
            clear();
        }

        INLINE void clear()
        {
            std::fill_n(&_table[0][0], 7 * 64, T());
        }

        INLINE T& lookup(chess::PieceType piece_type, const Move& move)
        {
            ASSERT(piece_type != chess::PieceType::NONE);
            ASSERT(move);
            return _table[piece_type][move.to_square()];
        }

        INLINE const T& lookup(chess::PieceType piece_type, const Move& move) const
        {
            return const_cast<PieceMoveTable*>(this)->lookup(piece_type, move);
        }

        T _table[7][64] = {};
    };

    using KillerMoves = std::array<Move, 2>;
    using KillerMovesTable = std::array<KillerMoves, PLY_MAX>;


    struct TT_Entry
    {
        uint64_t    _hash = 0;
        uint16_t    _age = 0;
        int16_t     _depth = std::numeric_limits<int16_t>::min();
        int32_t     _capt = SCORE_MIN;
        score_t     _alpha = SCORE_MIN;
        score_t     _beta = SCORE_MAX;
        score_t     _value = SCORE_MIN;
        score_t     _eval = SCORE_MIN; /* static eval */
        score_t     _king_safety = SCORE_MIN;
        score_t     _threats = SCORE_MIN;
        BaseMove    _hash_move;
        bool        _singleton = false;
        uint32_t    _version = 0;
    #if !NO_ASSERT
<<<<<<< HEAD
        void*       _lock = nullptr;

        explicit TT_Entry(void* lock = nullptr): _lock(lock) {}
    #else
        explicit TT_Entry() {}
=======
        void*       _lock = nullptr; /* owner */
        explicit TT_Entry(void* lock = nullptr) : _lock(lock) {}
    #else
        explicit TT_Entry(void* = nullptr) {}
>>>>>>> ca13b8ff
    #endif /* NO_ASSERT */

        INLINE bool is_lower() const { return _value >= _beta; }
        INLINE bool is_upper() const { return _value <= _alpha; }
        INLINE bool is_valid() const { return _version != 0; }

        INLINE bool matches(const State& state) const
        {
            return is_valid() && _hash == state.hash();
        }

        const score_t* lookup_score(Context&) const;
    };


    /*
     * Hash table, counter moves, historical counts.
     * Under SMP the hash table is shared between threads.
     */
    class TranspositionTable
    {
        using HashTable = SharedHashTable<TT_Entry>;
        using HashTablePtr = std::shared_ptr<HashTable>;

    #if USE_BUTTERFLY_TABLES
        using HistoryCounters = MoveTable<std::pair<int, int>>;
        using IndexedMoves = MoveTable<BaseMove>;
    #else
        using HistoryCounters = PieceMoveTable<std::pair<int, int>>;
        using IndexedMoves = PieceMoveTable<BaseMove>;
    #endif /* USE_BUTTERFLY_TABLES */

        using PlyHistoryCounters = std::array<MoveTable<float>, 2>;
        using PlyHistory = std::array<PlyHistoryCounters, PLY_HISTORY_MAX>;

        /* https://www.chessprogramming.org/Countermove_Heuristic */
        IndexedMoves        _countermoves[2];

        KillerMovesTable    _killer_moves; /* killer moves at each ply */
        HistoryCounters     _hcounters[2]; /* History heuristic counters. */
        static HashTablePtr _table;        /* shared hashtable */

    public:
        TranspositionTable() = default;
        ~TranspositionTable() = default;

               void clear();
        static void clear_shared_hashtable();
        static void increment_clock();

        int _tid = 0;
        int _iteration = 0;
        int _eval_depth = 0;
        PV  _pv; /* principal variation */
        PlyHistory _plyHistory;

        MovesList _initial_moves;

        /* search window bounds */
        score_t _w_alpha = SCORE_MIN;
        score_t _w_beta = SCORE_MAX;

        /* Stats for current thread */
        size_t _check_nodes = 0;
        size_t _eval_count = 0;
        size_t _endgame_nodes = 0;
        size_t _futility_prune_count = 0;
        size_t _history_counters = 0;
        size_t _history_counters_hit = 0;
        size_t _hits = 0;
        size_t _late_move_prune_count = 0;
        size_t _nodes = 0;
        size_t _nps = 0; /* nodes per second */
        size_t _null_move_cutoffs = 0;
        size_t _null_move_failed = 0;
        size_t _null_move_not_ok = 0;
        size_t _qsnodes = 0;
        size_t _reductions = 0;
        size_t _retry_reductions = 0;

        BaseMove lookup_countermove(const Context&) const;

        const KillerMoves* get_killer_moves(int ply) const
        {
            ASSERT(ply < PLY_MAX);
            return &_killer_moves[ply];
        }

        const PV& get_pv() const { return _pv; }

        template<bool Debug=false>
        void get_pv_from_table(Context&, const Context&, PV&);

        const score_t* lookup(Context&);

        void store(Context&, score_t alpha, int depth);
        void store(Context&, TT_Entry&, score_t, int depth);

        void store_countermove(Context&);
        void store_killer_move(const Context&);

        template<bool Debug=false> void store_pv(Context&);

        const std::pair<int, int>& historical_counters(const State&, Color, const Move&) const;
        float history_score(int ply, const State&, Color, const Move&) const;

        size_t hits() const { return _hits; }
        size_t nodes() const { return _nodes; }

        /* number of occupied slots in the shared hashtable */
        static size_t size();

        /* percent usage (size over capacity) */
        static double usage();

        /* nodes per second */
        size_t nps() const { return _nps; }
        void set_nps(size_t nps) { _nps = nps; }

        void shift();

        void history_update_cutoffs(const Move&);
        void history_update_non_cutoffs(const Move&, bool failed_low);

        void update_stats(const Context&);

        static size_t max_hash_size();

        /* return size of hash table */
        static size_t get_hash_size();

        /* set hash table size in MB */
        static void set_hash_size(size_t);
    };


    /*
     * https://www.chessprogramming.org/History_Heuristic
     * https://www.chessprogramming.org/Relative_History_Heuristic
     */
    INLINE const std::pair<int, int>&
    TranspositionTable::historical_counters(
        const State& state,
        Color turn,
        const Move& move) const
    {
        ASSERT(move);

    #if USE_BUTTERFLY_TABLES
        return _hcounters[turn].lookup(move);
    #else
        const auto pt = state.piece_type_at(move.from_square());
        return _hcounters[turn].lookup(pt, move);
    #endif /* USE_BUTTERFLY_TABLES */
    }


    INLINE float
    TranspositionTable::history_score(
        int ply,
        const State& state,
        Color turn,
        const Move& move) const
    {
        const auto& counters = historical_counters(state, turn, move);
        ASSERT(counters.first <= counters.second);

        return (ply < PLY_HISTORY_MAX ? _plyHistory[ply][turn].lookup(move) : 0)
            + (counters.second < 1 ? 0 : (100.0 * counters.first) / counters.second);
    }


    INLINE void TranspositionTable::history_update_non_cutoffs(const Move& move, bool low)
    {
        if (move)
        {
            ASSERT(move._state);
            ASSERT(move._state->capture_value == 0);

            const auto turn = !move._state->turn; /* side that moved */
        #if USE_BUTTERFLY_TABLES
            auto& counters = _hcounters[turn][move];
        #else
            const auto pt = move._state->piece_type_at(move.to_square());
            auto& counters = _hcounters[turn].lookup(pt, move);
        #endif /* USE_BUTTERFLY_TABLES */

            ++counters.second;

            counters.first = std::max(0, counters.first - low * HISTORY_FAIL_LOW_PENALTY);
        }
    }


    INLINE void TranspositionTable::history_update_cutoffs(const Move& move)
    {
        ASSERT(move);
        ASSERT(move._state);
        ASSERT(move._state->capture_value == 0);

        const auto turn = !move._state->turn; /* side that moved */

    #if USE_BUTTERFLY_TABLES
        auto& counts = _hcounters[turn][move];
    #else
        const auto pt = move._state->piece_type_at(move.to_square());
        ASSERT(pt != chess::PieceType::NONE);
        auto& counts = _hcounters[turn].lookup(pt, move);
    #endif /* USE_BUTTERFLY_TABLES */
        ++counts.first;
        ++counts.second;
    }
}<|MERGE_RESOLUTION|>--- conflicted
+++ resolved
@@ -41,11 +41,7 @@
     constexpr score_t MATE_HIGH = SCORE_MAX / 2;
 #else
     constexpr score_t MATE_HIGH = SCORE_MAX - PLY_MAX;
-<<<<<<< HEAD
-#endif
-=======
 #endif /* MTDF_CSTAR_BISECT */
->>>>>>> ca13b8ff
 
 constexpr score_t MATE_LOW  = -MATE_HIGH;
 
@@ -82,10 +78,6 @@
     struct Context;
     class TranspositionTable;
 
-<<<<<<< HEAD
-
-=======
->>>>>>> ca13b8ff
     /*
      * Search algorithms
      */
@@ -180,18 +172,10 @@
         bool        _singleton = false;
         uint32_t    _version = 0;
     #if !NO_ASSERT
-<<<<<<< HEAD
-        void*       _lock = nullptr;
-
-        explicit TT_Entry(void* lock = nullptr): _lock(lock) {}
-    #else
-        explicit TT_Entry() {}
-=======
         void*       _lock = nullptr; /* owner */
         explicit TT_Entry(void* lock = nullptr) : _lock(lock) {}
     #else
         explicit TT_Entry(void* = nullptr) {}
->>>>>>> ca13b8ff
     #endif /* NO_ASSERT */
 
         INLINE bool is_lower() const { return _value >= _beta; }
